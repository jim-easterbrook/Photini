<?xml version="1.0" encoding="utf-8"?>
<!DOCTYPE TS>
<TS version="2.0" language="de" sourcelanguage="en_GB">
<context>
    <name>AddressTab</name>
    <message>
        <source>Street</source>
        <translation>Straße</translation>
    </message>
    <message>
        <source>City</source>
        <translation>Stadt</translation>
    </message>
    <message>
        <source>Province</source>
        <translation>Bundesland</translation>
    </message>
    <message>
        <source>Country</source>
        <translation>Land</translation>
    </message>
    <message>
        <source>Region</source>
        <translation>Region</translation>
    </message>
    <message>
        <source>&amp;Address</source>
        <translation>&amp;Adresse</translation>
    </message>
    <message>
        <source>Get address from lat, long</source>
        <translation>Adresse aus Breite und Länge ermitteln</translation>
    </message>
    <message>
        <source>Duplicate location</source>
        <translation>Ort duplizieren</translation>
    </message>
    <message>
        <source>Delete location</source>
        <translation>Ort entfernen</translation>
    </message>
    <message>
        <source>camera</source>
        <translation>Kamera</translation>
    </message>
    <message>
        <source>subject {}</source>
        <translation type="unfinished"></translation>
    </message>
    <message>
        <source>Enter the name of the sublocation.</source>
        <translation type="unfinished"></translation>
    </message>
    <message>
        <source>Enter the name of the city.</source>
        <translation type="unfinished"></translation>
    </message>
    <message>
        <source>Enter the name of the province or state.</source>
        <translation type="unfinished"></translation>
    </message>
    <message>
        <source>Enter the name of the country.</source>
        <translation type="unfinished"></translation>
    </message>
    <message>
        <source>Enter the 2 or 3 letter ISO 3166 country code of the country.</source>
        <translation type="unfinished"></translation>
    </message>
    <message>
        <source>Enter the name of the world region.</source>
        <translation type="unfinished"></translation>
    </message>
    <message>
        <source>Enter the details about a location where this image was created.</source>
        <translation type="unfinished"></translation>
    </message>
    <message>
        <source>Enter the details about a location which is shown in this image.</source>
        <translation type="unfinished"></translation>
    </message>
</context>
<context>
    <name>CLIHelp</name>
    <message>
        <source>Usage: %prog [options] [file_name, ...]</source>
        <translation>Verwendung: %prog [options] [file_name, ...]</translation>
    </message>
    <message>
        <source>Photini photo metadata editor</source>
        <translation>Photini-Fotometadateneditor</translation>
    </message>
    <message>
        <source>test new features or API versions</source>
        <translation>Neue Funktionen oder API-Versionen ausprobieren</translation>
    </message>
    <message>
        <source>increase number of logging messages</source>
        <translation>Anzahl der Einträge im Fehlerprotokoll erhöhen</translation>
    </message>
    <message>
        <source>metadata is known to be ASCII or utf-8 encoded</source>
        <translation type="unfinished"></translation>
    </message>
</context>
<context>
    <name>Common</name>
    <message>
        <source>&lt;multiple&gt;</source>
        <translation type="obsolete">&lt;mehrfach&gt;</translation>
    </message>
    <message>
        <source>&lt;multiple values&gt;</source>
        <translation type="obsolete">&lt;Mehrfachwerte&gt;</translation>
    </message>
</context>
<context>
    <name>DescriptiveTab</name>
    <message>
        <source>Auto</source>
        <translation type="obsolete">Automatisch</translation>
    </message>
    <message>
        <source>reject</source>
        <translation>zurückweisen</translation>
    </message>
    <message>
        <source>&lt;favourites&gt;</source>
        <translation>&lt;Favoriten&gt;</translation>
    </message>
    <message>
        <source>&amp;Descriptive metadata</source>
        <translation>Beschreiben&amp;de Metadaten</translation>
    </message>
    <message>
        <source>Title / Object Name</source>
        <translation>Titel / Objektname</translation>
    </message>
    <message>
        <source>Description / Caption</source>
        <translation>Beschreibung</translation>
    </message>
    <message>
        <source>Keywords</source>
        <translation>Schlüsselwörter</translation>
    </message>
    <message>
        <source>Rating</source>
        <translation>Bewertung</translation>
    </message>
    <message>
        <source>Copyright</source>
        <translation type="obsolete">Copyright</translation>
    </message>
    <message>
        <source>Creator / Artist</source>
        <translation type="obsolete">Fotograf</translation>
    </message>
    <message>
        <source>Photini: input name</source>
        <translation type="obsolete">Photini: Eingabename</translation>
    </message>
    <message>
        <source>Please type in the copyright holder&apos;s name</source>
        <translation type="obsolete">Bitte den Inhaber der Urheberrechte eingeben</translation>
    </message>
    <message encoding="UTF-8">
        <source>Copyright ©{year} {name}. All rights reserved.</source>
        <translation type="obsolete">Copyright ©{year} {name}. Alle Rechte vorbehalten.</translation>
    </message>
    <message>
        <source>Please type in the creator&apos;s name</source>
        <translation type="obsolete">Bitte den Namen des Fotografen eingeben</translation>
    </message>
    <message>
        <source>Enter a short verbal and human readable name for the image, this may be the file name.</source>
        <translation type="unfinished"></translation>
    </message>
    <message>
        <source>Enter a brief publishable synopsis or summary of the contents of the image.</source>
        <translation type="unfinished"></translation>
    </message>
    <message>
        <source>Headline</source>
        <translation type="unfinished"></translation>
    </message>
    <message>
        <source>Enter a &quot;caption&quot; describing the who, what, and why of what is happening in this image,
this might include names of people, and/or their role in the action that is taking place within the image.</source>
        <translation type="unfinished"></translation>
    </message>
    <message>
        <source>Enter any number of keywords, terms or phrases used to express the subject matter in the image.
Separate them with &quot;;&quot; characters.</source>
        <translation type="unfinished"></translation>
    </message>
</context>
<context>
    <name>EditSettings</name>
    <message>
        <source>Photini: settings</source>
        <translation>Photini: Einstellungen</translation>
    </message>
    <message>
        <source>Copyright holder name</source>
        <translation type="obsolete">Name des Rechteinhabers</translation>
    </message>
    <message>
        <source>Copyright text</source>
        <translation type="obsolete">Urheberrechtstext</translation>
    </message>
    <message>
        <source>Creator name</source>
        <translation type="obsolete">Name des Erstellers</translation>
    </message>
    <message>
        <source>Always write</source>
        <translation>Immer schreiben</translation>
    </message>
    <message>
        <source>Always create</source>
        <translation>Immer erstellen</translation>
    </message>
    <message>
        <source>Sidecar files</source>
        <translation>Sidecar-Dateien</translation>
    </message>
    <message>
        <source>Create if necessary</source>
        <translation>Erstellen, falls notwendig</translation>
    </message>
    <message>
        <source>Delete when possible</source>
        <translation>Löschen, wenn möglich</translation>
    </message>
    <message>
        <source>(when possible)</source>
        <translation>(wenn möglich)</translation>
    </message>
    <message>
        <source>Write to image file</source>
        <translation>In Bilddatei schreiben</translation>
    </message>
    <message>
        <source>Preserve file timestamps</source>
        <translation type="obsolete">Dateizeitstempel erhalten</translation>
    </message>
    <message>
        <source>IPTC-IIM metadata</source>
        <translation>IPTC-IIM-Metadaten</translation>
    </message>
    <message>
        <source>Show IPTC-IIM length limits</source>
        <translation type="unfinished"></translation>
    </message>
    <message>
        <source>Write if exists</source>
        <translation type="unfinished"></translation>
    </message>
    <message>
        <source>Always delete</source>
        <translation type="unfinished"></translation>
    </message>
    <message>
        <source>Keep original</source>
        <translation type="unfinished"></translation>
    </message>
    <message>
        <source>File timestamps</source>
        <translation type="unfinished"></translation>
    </message>
    <message>
        <source>Set to when photo was taken</source>
        <translation type="unfinished"></translation>
    </message>
    <message>
        <source>Set to when file is saved</source>
        <translation type="unfinished"></translation>
    </message>
</context>
<context>
    <name>FlickrTab</name>
    <message>
        <source>Who can see the photos?</source>
        <translation type="obsolete">Wer kann die Bilder betrachten?</translation>
    </message>
    <message>
        <source>Only you</source>
        <translation>Nur ich selbst</translation>
    </message>
    <message>
        <source>Your friends</source>
        <translation type="obsolete">Deine Freunde</translation>
    </message>
    <message>
        <source>Your family</source>
        <translation type="obsolete">Deine Familie</translation>
    </message>
    <message>
        <source>Anyone</source>
        <translation type="obsolete">Jeder</translation>
    </message>
    <message>
        <source>Hidden from search</source>
        <translation type="obsolete">Von Suche ausgeschlossen</translation>
    </message>
    <message>
        <source>Content type</source>
        <translation>Inhaltstyp</translation>
    </message>
    <message>
        <source>Photo</source>
        <translation>Foto</translation>
    </message>
    <message>
        <source>Screenshot</source>
        <translation>Bildschirmfoto</translation>
    </message>
    <message>
        <source>Art/Illustration</source>
        <translation>Art/Illustration</translation>
    </message>
    <message>
        <source>Synchronise</source>
        <translation>Synchronisieren</translation>
    </message>
    <message>
        <source>New album</source>
        <translation>Neues Album</translation>
    </message>
    <message>
        <source>Add to albums</source>
        <translation type="obsolete">Zu Alben hinzufügen</translation>
    </message>
    <message>
        <source>&amp;Flickr upload</source>
        <translation>&amp;Flickr hochladen</translation>
    </message>
    <message>
        <source>Flickr</source>
        <translation>Flickr</translation>
    </message>
    <message>
        <source>Photini: too large</source>
        <translation>Photini: zu groß</translation>
    </message>
    <message>
        <source>&lt;h3&gt;File too large.&lt;/h3&gt;</source>
        <translation type="obsolete">&lt;h3&gt;Datei zu groß.&lt;/h3&gt;</translation>
    </message>
    <message>
        <source>File &quot;{0}&quot; has {1} bytes and exceeds Flickr&apos;s limit of {2} bytes.</source>
        <translation>Die Datei &quot;{0}&quot; hat {1} Bytes und überschreitet Flickr&apos;s Begrenzung von {2} Bytes.</translation>
    </message>
    <message>
        <source>Replace photo</source>
        <translation type="obsolete">Photo ersetzen</translation>
    </message>
    <message>
        <source>File {0} has already been uploaded to Flickr. How would you like to update it?</source>
        <translation type="obsolete">Die Datei {0} wurde bereits auf Flickr hochgeladen. Soll es aktualisiert werden?</translation>
    </message>
    <message>
        <source>Replace metadata</source>
        <translation>Metadaten ersetzen</translation>
    </message>
    <message>
        <source>Change who can see it</source>
        <translation type="obsolete">Ändern wer es sehen kann</translation>
    </message>
    <message>
        <source>Change content type</source>
        <translation>Inhaltstyp ändern</translation>
    </message>
    <message>
        <source>Change album membership</source>
        <translation>Albummitgliedschaft ändern</translation>
    </message>
    <message>
        <source>Replace image</source>
        <translation type="obsolete">Bild ersetzen</translation>
    </message>
    <message>
        <source>Upload as new photo</source>
        <translation type="obsolete">Als neues Photo hochladen</translation>
    </message>
    <message>
        <source>No image upload</source>
        <translation type="obsolete">Kein Bild hochgeladen</translation>
    </message>
    <message>
        <source>Select an image</source>
        <translation type="obsolete">Bild auswählen</translation>
    </message>
    <message>
        <source>Which image file matches
this picture on Flickr?</source>
        <translation type="obsolete">Welche Bilddatei ähnelt
diesem Bild bei Flickr?</translation>
    </message>
    <message>
        <source>No match</source>
        <translation type="obsolete">kein Treffer</translation>
    </message>
    <message>
        <source>Create new Flickr album</source>
        <translation>Neues Flickr-Album erstellen</translation>
    </message>
    <message>
        <source>Title</source>
        <translation>Titel</translation>
    </message>
    <message>
        <source>Description</source>
        <translation>Beschreibung</translation>
    </message>
    <message>
        <source>Album will be created when photos are uploaded</source>
        <translation>Album wird erstellt, wenn Bilder hochgeladen wurden</translation>
    </message>
    <message>
        <source>Friends &amp; family</source>
        <translation type="unfinished"></translation>
    </message>
    <message>
        <source>People you follow</source>
        <translation type="unfinished"></translation>
    </message>
    <message>
        <source>Any Flickr member</source>
        <translation type="unfinished"></translation>
    </message>
    <message>
        <source>Public</source>
        <translation type="unfinished"></translation>
    </message>
    <message>
        <source>Private</source>
        <translation type="unfinished"></translation>
    </message>
    <message>
        <source>Friends</source>
        <translation type="unfinished"></translation>
    </message>
    <message>
        <source>Family</source>
        <translation type="unfinished"></translation>
    </message>
    <message>
        <source>Viewing privacy</source>
        <translation type="unfinished"></translation>
    </message>
    <message>
        <source>Allow commenting</source>
        <translation type="unfinished"></translation>
    </message>
    <message>
        <source>Allow tags and notes</source>
        <translation type="unfinished"></translation>
    </message>
    <message>
        <source>Licence</source>
        <translation type="unfinished"></translation>
    </message>
    <message>
        <source>Safe</source>
        <translation type="unfinished"></translation>
    </message>
    <message>
        <source>Moderate</source>
        <translation type="unfinished"></translation>
    </message>
    <message>
        <source>Restricted</source>
        <translation type="unfinished"></translation>
    </message>
    <message>
        <source>Safety level</source>
        <translation type="unfinished"></translation>
    </message>
    <message>
        <source>Hide from search</source>
        <translation type="unfinished"></translation>
    </message>
    <message>
        <source>Change viewing privacy</source>
        <translation type="unfinished"></translation>
    </message>
    <message>
        <source>Change who can comment or tag (and viewing privacy)</source>
        <translation type="unfinished"></translation>
    </message>
    <message>
        <source>Change safety level</source>
        <translation type="unfinished"></translation>
    </message>
    <message>
        <source>Change hide from search</source>
        <translation type="unfinished"></translation>
    </message>
    <message>
        <source>Change licence</source>
        <translation type="unfinished"></translation>
    </message>
    <message>
        <source>File too large.</source>
        <translation type="unfinished"></translation>
    </message>
</context>
<context>
    <name>GooglePhotosTab</name>
    <message>
        <source>New album</source>
        <translation>Neues Album</translation>
    </message>
    <message>
        <source>Add to albums</source>
        <translation type="obsolete">Zu Alben hinzufügen</translation>
    </message>
    <message>
        <source>Google &amp;Photos upload</source>
        <translation>Google &amp;Photos hochladen</translation>
    </message>
    <message>
        <source>Google Photos</source>
        <translation>Google Photos</translation>
    </message>
    <message>
        <source>Photini: large file</source>
        <translation>Photini: große Datei</translation>
    </message>
    <message>
        <source>&lt;h3&gt;Large file.&lt;/h3&gt;</source>
        <translation type="obsolete">&lt;h3&gt;Große Datei.&lt;/h3&gt;</translation>
    </message>
    <message>
        <source>File &quot;{0}&quot; is over 25MB. Remember that Photini uploads count towards storage in your Google Account. Upload it anyway?</source>
        <translation>Die Datei &quot;{0}&quot; ist größer als 25MB. Hochladen mit Photini wird in ihrem Google-Konto als belegter Speicher gezählt. Trotzdem hochladen?</translation>
    </message>
    <message>
        <source>Album title</source>
        <translation>Albumtitel</translation>
    </message>
    <message>
        <source>Please enter a title for the album</source>
        <translation>Bitte einen Albumtitel eingeben</translation>
    </message>
    <message>
        <source>Large file.</source>
        <translation type="unfinished"></translation>
    </message>
</context>
<context>
    <name>GpxImporter</name>
    <message>
        <source>Import GPX file</source>
        <translation>GPX-Datei importieren</translation>
    </message>
    <message>
        <source>GPX files (*.gpx *.GPX *.Gpx);;All files (*)</source>
        <translation>GPX Dateien (*.gpx *.GPX *.Gpx);;Alle Dateien (*)</translation>
    </message>
    <message>
        <source>GPX options</source>
        <translation type="obsolete">GPX Optionen</translation>
    </message>
    <message>
        <source> secs</source>
<<<<<<< HEAD
        <translation> Sekunden</translation>
=======
        <translation type="obsolete">Sekunden</translation>
>>>>>>> 05e49b83
    </message>
    <message>
        <source>Max time between points</source>
        <translation type="obsolete">Max. Zeit zwischen Wegpunkten</translation>
    </message>
    <message>
        <source>Max dilution of precision</source>
        <translation type="obsolete">Max. Abschwächung der Genauigkeit</translation>
    </message>
    <message>
        <source>Plot track on map</source>
        <translation type="obsolete">Track auf Karte zeichnen</translation>
    </message>
</context>
<context>
    <name>ImageList</name>
    <message>
        <source>sort by: </source>
        <translation>Sortieren nach: </translation>
    </message>
    <message>
        <source>file name</source>
        <translation>Dateiname</translation>
    </message>
    <message>
        <source>date taken</source>
        <translation>Aufnahmedatum</translation>
    </message>
    <message>
        <source>thumbnail size: </source>
        <translation>Vorschaubildgröße: </translation>
    </message>
    <message>
        <source>Open files</source>
        <translation>Dateien öffnen</translation>
    </message>
    <message>
        <source>Images ({0});;Videos ({1});;All files (*)</source>
        <translation>Bilder ({0});;Videos ({1});;Alle Dateien (*)</translation>
    </message>
    <message>
        <source>Photini: unsaved data</source>
        <translation>Photini: ungespeicherte Daten</translation>
    </message>
    <message>
        <source>&lt;h3&gt;Some images have unsaved metadata.&lt;/h3&gt;</source>
        <translation type="obsolete">&lt;h3&gt;Einige Bilder enthalten ungesicherte Metadaten.&lt;/h3&gt;</translation>
    </message>
    <message>
        <source>Do you want to save your changes?</source>
        <translation>Möchten Sie Ihre Änderungen speichern?</translation>
    </message>
    <message>
        <source>new value</source>
        <translation>neuer Wert</translation>
    </message>
    <message>
        <source>undo</source>
        <translation>rückgängig</translation>
    </message>
    <message>
        <source>old value</source>
        <translation>alter Wert</translation>
    </message>
    <message>
        <source>View changes</source>
        <translation>Änderungen anzeigen</translation>
    </message>
    <message>
        <source>No
thumbnail
in file</source>
        <translation>Vorschau
in Datei
nicht vorhanden</translation>
    </message>
    <message numerus="yes">
        <source>Regenerate thumbnail(s)</source>
        <translation type="unfinished">
            <numerusform></numerusform>
            <numerusform></numerusform>
        </translation>
    </message>
    <message>
        <source>Metadata differences: {}</source>
        <translation>Metadaten-Unterschiede: {}</translation>
    </message>
    <message>
        <source>Save changes</source>
        <translation type="unfinished"></translation>
    </message>
    <message numerus="yes">
        <source>Reload file(s)</source>
        <translation type="unfinished">
            <numerusform></numerusform>
            <numerusform></numerusform>
        </translation>
    </message>
    <message numerus="yes">
        <source>Close file(s)</source>
        <translation type="unfinished">
            <numerusform></numerusform>
            <numerusform></numerusform>
        </translation>
    </message>
    <message>
        <source>Some images have unsaved metadata.</source>
        <translation type="unfinished"></translation>
    </message>
</context>
<context>
    <name>ImporterTab</name>
    <message>
        <source>&amp;Import photos</source>
        <translation>Bilder &amp;Importieren</translation>
    </message>
    <message>
        <source>refresh</source>
        <translation>Neu laden</translation>
    </message>
    <message>
        <source>Source</source>
        <translation>Quelle</translation>
    </message>
    <message>
        <source>Target format</source>
        <translation>Zielformat</translation>
    </message>
    <message>
        <source>Select
all</source>
        <translation>Alle
auswählen</translation>
    </message>
    <message>
        <source>Select
new</source>
        <translation>Neu
auswählen</translation>
    </message>
    <message>
        <source>Move
photos</source>
        <translation>Photos
verschieben</translation>
    </message>
    <message>
        <source>Stop
move</source>
        <translation>Stop
Verschieben</translation>
    </message>
    <message>
        <source>Copy
photos</source>
        <translation>Fotos
kopieren</translation>
    </message>
    <message>
        <source>Stop
copy</source>
        <translation>Stop
Kopieren</translation>
    </message>
    <message>
        <source>Select root folder</source>
        <translation>Quellordner auswählen</translation>
    </message>
    <message>
        <source>&lt;select source&gt;</source>
        <translation>&lt;Quelle auswählen&gt;</translation>
    </message>
    <message>
        <source>camera: {0}</source>
        <translation>Kamera: {0}</translation>
    </message>
    <message>
        <source>folder: {0}</source>
        <translation>Ordner: {0}</translation>
    </message>
    <message>
        <source>&lt;add a folder&gt;</source>
        <translation>&lt;Ordner hinzufügen&gt;</translation>
    </message>
    <message>
        <source>Photini: import in progress</source>
        <translation>Photini: Import läuft</translation>
    </message>
    <message>
        <source>&lt;h3&gt;Importing photos has not finished.&lt;/h3&gt;</source>
        <translation type="obsolete">&lt;h3&gt;Importieren von Fotos ist noch nicht abgeschlossen.&lt;/h3&gt;</translation>
    </message>
    <message>
        <source>Closing now will terminate the import.</source>
        <translation>Wenn Sie jetzt schließen, wird der Import abgebrochen.</translation>
    </message>
    <message numerus="yes">
        <source>%n file(s)
selected</source>
        <translation>
            <numerusform>%n Datei
ausgewählt</numerusform>
            <numerusform>%n Dateien
ausgewählt</numerusform>
        </translation>
    </message>
    <message>
        <source>Importing photos has not finished.</source>
        <translation type="unfinished"></translation>
    </message>
</context>
<context>
    <name>IpernityTab</name>
    <message>
        <source>Only you</source>
        <translation type="unfinished">Nur ich selbst</translation>
    </message>
    <message>
        <source>Family &amp; friends</source>
        <translation type="unfinished"></translation>
    </message>
    <message>
        <source>Contacts</source>
        <translation type="unfinished"></translation>
    </message>
    <message>
        <source>Everyone</source>
        <translation type="unfinished"></translation>
    </message>
    <message>
        <source>Copyright (all rights reserved)</source>
        <translation type="unfinished"></translation>
    </message>
    <message>
        <source>Attribution</source>
        <translation type="unfinished"></translation>
    </message>
    <message>
        <source>Attribution + non commercial</source>
        <translation type="unfinished"></translation>
    </message>
    <message>
        <source>Attribution + no derivative</source>
        <translation type="unfinished"></translation>
    </message>
    <message>
        <source>Attribution + share alike</source>
        <translation type="unfinished"></translation>
    </message>
    <message>
        <source>Attribution + non commercial + no derivative</source>
        <translation type="unfinished"></translation>
    </message>
    <message>
        <source>Attribution + non commercial + share alike</source>
        <translation type="unfinished"></translation>
    </message>
    <message>
        <source>Free use (copyright surrendered, no licence)</source>
        <translation type="unfinished"></translation>
    </message>
    <message>
        <source>&amp;Ipernity upload</source>
        <translation type="unfinished"></translation>
    </message>
    <message>
        <source>Ipernity</source>
        <translation type="unfinished"></translation>
    </message>
    <message>
        <source>Who can:</source>
        <translation type="unfinished"></translation>
    </message>
    <message>
        <source>Everyone (public)</source>
        <translation type="unfinished"></translation>
    </message>
    <message>
        <source>Only you (private)</source>
        <translation type="unfinished"></translation>
    </message>
    <message>
        <source>Friends</source>
        <translation type="unfinished"></translation>
    </message>
    <message>
        <source>Family</source>
        <translation type="unfinished"></translation>
    </message>
    <message>
        <source>see the photo</source>
        <translation type="unfinished"></translation>
    </message>
    <message>
        <source>post a comment</source>
        <translation type="unfinished"></translation>
    </message>
    <message>
        <source>add keywords, notes</source>
        <translation type="unfinished"></translation>
    </message>
    <message>
        <source>identify people</source>
        <translation type="unfinished"></translation>
    </message>
    <message>
        <source>Licence</source>
        <translation type="unfinished"></translation>
    </message>
    <message>
        <source>Synchronise</source>
        <translation type="unfinished">Synchronisieren</translation>
    </message>
    <message>
        <source>New album</source>
        <translation type="unfinished">Neues Album</translation>
    </message>
    <message>
        <source>Photini: too large</source>
        <translation type="unfinished">Photini: zu groß</translation>
    </message>
    <message>
        <source>&lt;h3&gt;File too large.&lt;/h3&gt;</source>
        <translation type="obsolete">&lt;h3&gt;Datei zu groß.&lt;/h3&gt;</translation>
    </message>
    <message>
        <source>File &quot;{0}&quot; has {1} bytes which exceeds Ipernity&apos;s limit of {2} bytes. Would you like to resize it?</source>
        <translation type="unfinished"></translation>
    </message>
    <message>
        <source>Replace metadata</source>
        <translation type="unfinished">Metadaten ersetzen</translation>
    </message>
    <message>
        <source>Change who can see it</source>
        <translation type="unfinished">Ändern wer es sehen kann</translation>
    </message>
    <message>
        <source>Change who can comment or tag</source>
        <translation type="unfinished"></translation>
    </message>
    <message>
        <source>Change the licence</source>
        <translation type="unfinished"></translation>
    </message>
    <message>
        <source>Change album membership</source>
        <translation type="unfinished">Albummitgliedschaft ändern</translation>
    </message>
    <message>
        <source>Create new Ipernity album</source>
        <translation type="unfinished"></translation>
    </message>
    <message>
        <source>Title</source>
        <translation type="unfinished">Titel</translation>
    </message>
    <message>
        <source>Description</source>
        <translation type="unfinished">Beschreibung</translation>
    </message>
    <message>
        <source>Who can comment&lt;br&gt;on album</source>
        <translation type="unfinished"></translation>
    </message>
    <message>
        <source>File too large.</source>
        <translation type="unfinished"></translation>
    </message>
</context>
<context>
    <name>LangAltWidget</name>
    <message>
        <source>New language</source>
        <translation type="unfinished"></translation>
    </message>
    <message>
        <source>What language is the current text in?&lt;br&gt;Please enter an RFC3066 language tag:</source>
        <translation type="unfinished"></translation>
    </message>
    <message>
        <source>What language would you like to add?&lt;br&gt;Please enter an RFC3066 language tag:</source>
        <translation type="unfinished"></translation>
    </message>
    <message>
        <source>Set default language:</source>
        <translation type="unfinished"></translation>
    </message>
    <message>
        <source>Language</source>
        <translation type="unfinished"></translation>
    </message>
    <message>
        <source>Lang: </source>
        <comment>Short abbreviation of &quot;Language: &quot;</comment>
        <translation type="unfinished"></translation>
    </message>
</context>
<context>
    <name>LatLongDisplay</name>
    <message>
        <source>Lat, long</source>
        <translation type="unfinished">Breite, Länge</translation>
    </message>
</context>
<context>
    <name>LoggerWindow</name>
    <message>
        <source>Photini error logging</source>
        <translation>Photini-Fehlerprotokollierung</translation>
    </message>
    <message>
        <source>Save log file</source>
        <translation>Protokolldatei speichern</translation>
    </message>
</context>
<context>
    <name>MapTabBing</name>
    <message>
        <source>Server overload, please try again</source>
        <translation>Server überlastet, bitte nochmal probieren</translation>
    </message>
    <message>
        <source>Search and altitude lookup
provided by Bing</source>
        <translation>Suche und Nachschlagen der Höhe
provided by Bing</translation>
    </message>
    <message>
        <source>Map (&amp;Bing)</source>
        <translation>Karte (&amp;Bing)</translation>
    </message>
</context>
<context>
    <name>MapTabGoogle</name>
    <message>
        <source>Search and altitude lookup</source>
        <translation>Suche und Höhenermittlung</translation>
    </message>
    <message>
        <source>Map (&amp;Google)</source>
        <translation>Karte (&amp;Google)</translation>
    </message>
</context>
<context>
    <name>MapTabMapbox</name>
    <message>
        <source>Search powered by Mapbox</source>
        <translation>Suche mit Mapbox</translation>
    </message>
    <message>
        <source>Map (&amp;Mapbox)</source>
        <translation>Karte (&amp;Mapbox)</translation>
    </message>
</context>
<context>
    <name>MapTabOSM</name>
    <message>
        <source>Map (&amp;OSM)</source>
        <translation type="obsolete">Karte (&amp;OSM)</translation>
    </message>
</context>
<context>
    <name>MapTabsAll</name>
    <message>
        <source>Lat, long</source>
        <translation type="obsolete">Breite, Länge</translation>
    </message>
    <message>
        <source>Altitude</source>
        <translation>Höhe</translation>
    </message>
    <message>
        <source>Get altitude from map</source>
        <translation>Höhe aus Karte ermitteln</translation>
    </message>
    <message>
        <source>Search</source>
        <translation>Suche</translation>
    </message>
    <message>
        <source>&lt;new search&gt;</source>
        <translation>&lt;Neue Suche&gt;</translation>
    </message>
    <message>
        <source>&lt;widen search&gt;</source>
        <translation>&lt;widen search&gt;</translation>
    </message>
    <message>
        <source>&lt;repeat search&gt;</source>
        <comment>repeat</comment>
        <translation>&lt;Suche wiederholen&gt;</translation>
    </message>
    <message>
        <source>Load GPX file</source>
        <translation type="unfinished"></translation>
    </message>
    <message>
        <source>Set coords from GPX</source>
        <translation type="unfinished"></translation>
    </message>
    <message>
        <source>Remove GPX data</source>
        <translation type="unfinished"></translation>
    </message>
</context>
<context>
    <name>MenuBar</name>
    <message>
        <source>Photini photo metadata editor</source>
        <translation>Photini-Fotometadateneditor</translation>
    </message>
    <message>
        <source>File</source>
        <translation>Datei</translation>
    </message>
    <message>
        <source>Import GPX file</source>
        <translation type="obsolete">GPX-Datei importieren</translation>
    </message>
    <message>
        <source>Quit</source>
        <translation>Schließen</translation>
    </message>
    <message>
        <source>Options</source>
        <translation>Optionen</translation>
    </message>
    <message>
        <source>Settings</source>
        <translation>Einstellungen</translation>
    </message>
    <message>
        <source>Spelling</source>
        <translation>Rechtschreibung</translation>
    </message>
    <message>
        <source>Enable spell check</source>
        <translation>Rechtschreibprüfung aktivieren</translation>
    </message>
    <message>
        <source>Choose language</source>
        <translation type="obsolete">Sprache auswählen</translation>
    </message>
    <message>
        <source>No dictionary installed</source>
        <translation type="obsolete">Kein Wörterbuch installiert</translation>
    </message>
    <message>
        <source>Help</source>
        <translation>Hilfe</translation>
    </message>
    <message>
        <source>About Photini</source>
        <translation>Über Photini</translation>
    </message>
    <message>
        <source>Photini documentation</source>
        <translation>Dokumentation zu Photini</translation>
    </message>
    <message>
        <source>Photini: about</source>
        <translation>Photini: über</translation>
    </message>
    <message>
        <source>An easy to use digital photograph metadata (Exif, IPTC, XMP) editing application.</source>
        <translation>Ein einfach zu bedienender Metadaten-Editor für digitale Bilder.</translation>
    </message>
    <message>
        <source>Open source package available from {}.</source>
        <translation>Der Open Source Quellcode ist via {} erhältlich.</translation>
    </message>
    <message>
        <source>Open files</source>
        <translation>Dateien öffnen</translation>
    </message>
    <message>
        <source>Save changes</source>
        <translation type="unfinished"></translation>
    </message>
    <message>
        <source>Close all files</source>
        <translation type="unfinished"></translation>
    </message>
    <message>
        <source>Selected images</source>
        <translation type="unfinished"></translation>
    </message>
    <message>
        <source>This program is released with a GNU General Public License. For details click the &quot;{}&quot; button.</source>
        <translation>Dieses Programm wurde unter der GNU General Public License veröffentlicht. Für weitere Informationen auf die Schaltfläche „{}“ klicken.</translation>
    </message>
    <message>
        <source>Fix missing thumbnails</source>
        <translation type="unfinished"></translation>
    </message>
    <message>
        <source>Check for update</source>
        <translation type="unfinished"></translation>
    </message>
    <message>
        <source>Photini: version check</source>
        <translation type="unfinished"></translation>
    </message>
    <message>
        <source>You are currently running Photini version {0}. The latest release is {1}.</source>
        <translation type="unfinished"></translation>
    </message>
</context>
<context>
    <name>OpenCage</name>
    <message>
        <source>Search powered by OpenCage</source>
        <translation type="obsolete">Suche unterstützt von OpenCage</translation>
    </message>
    <message>
        <source>Address lookup powered by OpenCage</source>
        <translation>Adresssuche powered by OpenCage</translation>
    </message>
    <message encoding="UTF-8">
        <source>Geodata © OpenStreetMap contributors</source>
        <translation>Geodata © OpenStreetMap contributors</translation>
    </message>
</context>
<context>
    <name>OwnerTab</name>
    <message>
        <source>&amp;Ownership metadata</source>
        <translation type="unfinished"></translation>
    </message>
    <message>
        <source>Initialise
template</source>
        <translation type="unfinished"></translation>
    </message>
    <message>
        <source>Edit
template</source>
        <translation type="unfinished"></translation>
    </message>
    <message>
        <source>Apply
template</source>
        <translation type="unfinished"></translation>
    </message>
    <message>
        <source>Enter the name of the person that created this image.</source>
        <translation type="unfinished"></translation>
    </message>
    <message>
        <source>Creator</source>
        <translation type="unfinished"></translation>
    </message>
    <message>
        <source>Enter the job title of the person listed in the Creator field.</source>
        <translation type="unfinished"></translation>
    </message>
    <message>
        <source>Creator&apos;s Jobtitle</source>
        <translation type="unfinished"></translation>
    </message>
    <message>
        <source>Enter who should be credited when this image is published.</source>
        <translation type="unfinished"></translation>
    </message>
    <message>
        <source>Credit Line</source>
        <translation type="unfinished"></translation>
    </message>
    <message encoding="UTF-8">
        <source>Enter a notice on the current owner of the copyright for this image, such as &quot;©2008 Jane Doe&quot;.</source>
        <translation type="unfinished"></translation>
    </message>
    <message>
        <source>Copyright Notice</source>
        <translation type="unfinished"></translation>
    </message>
    <message>
        <source>Enter instructions on how this image can legally be used.</source>
        <translation type="unfinished"></translation>
    </message>
    <message>
        <source>Usage Terms</source>
        <translation type="unfinished"></translation>
    </message>
    <message>
        <source>Web Statement</source>
        <translation type="unfinished"></translation>
    </message>
    <message>
        <source>URL for a licensor web page. May facilitate licensing of the image.</source>
        <translation type="unfinished"></translation>
    </message>
    <message>
        <source>Licensor URL</source>
        <translation type="unfinished"></translation>
    </message>
    <message>
        <source>Rights</source>
        <translation type="unfinished"></translation>
    </message>
    <message>
        <source>Enter information about embargoes, or other restrictions not covered by the Rights Usage Terms field.</source>
        <translation type="unfinished"></translation>
    </message>
    <message>
        <source>Instructions</source>
        <translation type="unfinished"></translation>
    </message>
    <message>
        <source>Enter the work email address(es) for the person that created this image, such as name@domain.com.</source>
        <translation type="unfinished"></translation>
    </message>
    <message>
        <source>Email(s)</source>
        <translation type="unfinished"></translation>
    </message>
    <message>
        <source>Enter the work Web URL(s) for the person that created this image, such as http://www.domain.com/.</source>
        <translation type="unfinished"></translation>
    </message>
    <message>
        <source>Web URL(s)</source>
        <translation type="unfinished"></translation>
    </message>
    <message>
        <source>Enter the work phone number(s) for the person that created this image, using the international format, such as +1 (123) 456789.</source>
        <translation type="unfinished"></translation>
    </message>
    <message>
        <source>Phone(s)</source>
        <translation type="unfinished"></translation>
    </message>
    <message>
        <source>Enter address for the person that created this image.</source>
        <translation type="unfinished"></translation>
    </message>
    <message>
        <source>Address</source>
        <translation type="unfinished"></translation>
    </message>
    <message>
        <source>Enter the city for the address of the person that created this image.</source>
        <translation type="unfinished"></translation>
    </message>
    <message>
        <source>City</source>
        <translation type="unfinished">Stadt</translation>
    </message>
    <message>
        <source>Enter the postal code for the address of the person that created this image.</source>
        <translation type="unfinished"></translation>
    </message>
    <message>
        <source>Postal Code</source>
        <translation type="unfinished"></translation>
    </message>
    <message>
        <source>Enter the state for the address of the person that created this image.</source>
        <translation type="unfinished"></translation>
    </message>
    <message>
        <source>State/Province</source>
        <translation type="unfinished"></translation>
    </message>
    <message>
        <source>Enter the country name for the address of the person that created this image.</source>
        <translation type="unfinished"></translation>
    </message>
    <message>
        <source>Country</source>
        <translation type="unfinished">Land</translation>
    </message>
    <message>
        <source>Creator&lt;br&gt;Contact&lt;br&gt;Information</source>
        <translation type="unfinished"></translation>
    </message>
    <message>
        <source>Photini: ownership template</source>
        <translation type="unfinished"></translation>
    </message>
    <message>
        <source>Use %Y to insert the year the photograph was taken.</source>
        <translation type="unfinished"></translation>
    </message>
</context>
<context>
    <name>RightsDropDown</name>
    <message>
        <source>All rights reserved</source>
        <translation type="unfinished"></translation>
    </message>
    <message>
        <source>Attribution 4.0 (CC BY 4.0)</source>
        <translation type="unfinished"></translation>
    </message>
    <message>
        <source>Attribution-ShareAlike 4.0 (CC BY-SA 4.0)</source>
        <translation type="unfinished"></translation>
    </message>
    <message>
        <source>Attribution-NonCommercial 4.0 (CC BY-NC 4.0)</source>
        <translation type="unfinished"></translation>
    </message>
    <message>
        <source>Attribution-NonCommercial-ShareAlike 4.0 (CC BY-NC-SA 4.0)</source>
        <translation type="unfinished"></translation>
    </message>
    <message>
        <source>Attribution-NoDerivatives 4.0 (CC BY-ND 4.0)</source>
        <translation type="unfinished"></translation>
    </message>
    <message>
        <source>Attribution-NonCommercial-NoDerivatives 4.0 (CC BY-NC-ND 4.0)</source>
        <translation type="unfinished"></translation>
    </message>
    <message>
        <source>CC0 1.0 Universal (CC0 1.0) Public Domain Dedication</source>
        <translation type="unfinished"></translation>
    </message>
    <message>
        <source>Public Domain Mark 1.0</source>
        <translation type="unfinished"></translation>
    </message>
    <message>
        <source>Define new licence</source>
        <translation type="unfinished"></translation>
    </message>
    <message>
        <source>Name</source>
        <translation type="unfinished"></translation>
    </message>
    <message>
        <source>URL</source>
        <translation type="unfinished"></translation>
    </message>
    <message>
        <source>Open link to &quot;{}&quot;</source>
        <translation type="unfinished"></translation>
    </message>
</context>
<context>
    <name>TechnicalTab</name>
    <message>
        <source>Precision:</source>
        <translation>Genauigkeit:</translation>
    </message>
    <message>
        <source>min</source>
        <translation>min</translation>
    </message>
    <message>
        <source>max</source>
        <translation>max</translation>
    </message>
    <message>
        <source>Focal length</source>
        <translation>Brennweite</translation>
    </message>
    <message>
        <source>Max aperture</source>
        <translation>Max. Blende</translation>
    </message>
    <message>
        <source>Photini: define lens</source>
        <translation>Photini: Linse definieren</translation>
    </message>
    <message>
        <source>Model name</source>
        <translation>Modellname</translation>
    </message>
    <message>
        <source>Maker&apos;s name</source>
        <translation>Herstellername</translation>
    </message>
    <message>
        <source>Serial number</source>
        <translation>Seriennummer</translation>
    </message>
    <message>
        <source>&amp;Technical metadata</source>
        <translation>&amp;Technische Metadaten</translation>
    </message>
    <message>
        <source>Date and time</source>
        <translation>Datum und Uhrzeit</translation>
    </message>
    <message>
        <source>Link &apos;taken&apos; and &apos;digitised&apos;</source>
        <translation>Aufgenommen und Digitalisiert koppeln</translation>
    </message>
    <message>
        <source>Link &apos;digitised&apos; and &apos;modified&apos;</source>
        <translation>Digitalisiert und Verändert koppeln</translation>
    </message>
    <message>
        <source>Taken</source>
        <translation>Aufgenommen</translation>
    </message>
    <message>
        <source>Digitised</source>
        <translation>Digitalisiert</translation>
    </message>
    <message>
        <source>Modified</source>
        <translation>Verändert</translation>
    </message>
    <message>
        <source>Adjust times</source>
        <translation>Uhrzeiten anpassen</translation>
    </message>
    <message>
        <source>Other</source>
        <translation>Andere</translation>
    </message>
    <message>
        <source>normal</source>
        <translation>normal</translation>
    </message>
    <message>
        <source>rotate -90</source>
        <translation>90 Grad gegen Uhrzeigersinn drehen</translation>
    </message>
    <message>
        <source>rotate +90</source>
        <translation>90 Grad im Uhrzeigersinn drehen</translation>
    </message>
    <message>
        <source>rotate 180</source>
        <translation>180 Grad im Uhrzeigersinn drehen</translation>
    </message>
    <message>
        <source>reflect left-right</source>
        <translation>links-rechts spiegeln</translation>
    </message>
    <message>
        <source>reflect top-bottom</source>
        <translation>oben-unten spiegeln</translation>
    </message>
    <message>
        <source>reflect tr-bl</source>
        <translation>rechts oben-links unten spiegeln</translation>
    </message>
    <message>
        <source>reflect tl-br</source>
        <translation>links oben-rechts unten spiegeln</translation>
    </message>
    <message>
        <source>Orientation</source>
        <translation>Ausrichtung</translation>
    </message>
    <message>
        <source>Lens model</source>
        <translation>Linsenmodell</translation>
    </message>
    <message>
        <source>Update aperture &amp; focal length</source>
        <translation>Blende und Brennweite aktualisieren</translation>
    </message>
    <message>
        <source>Adjust image aperture and focal length to agree with lens specification?</source>
        <translation>Blende und Brennweite aus Objektivdaten übernehmen?</translation>
    </message>
    <message>
        <source>Minimum focal length</source>
        <translation>Minimale Brennweite</translation>
    </message>
    <message>
        <source>Aperture at min. focal length</source>
        <translation>Blende bei min. Brennweite</translation>
    </message>
    <message>
        <source>Maximum focal length</source>
        <translation>Maximale Brennweite</translation>
    </message>
    <message>
        <source>Aperture at max. focal length</source>
        <translation>Blende bei max. Brennweite</translation>
    </message>
    <message>
        <source>35mm equiv</source>
        <translation>35mm equiv</translation>
    </message>
    <message>
        <source>Aperture</source>
        <translation>Blende</translation>
    </message>
    <message>
        <source>Remove &quot;{}&quot;</source>
        <translation type="unfinished"></translation>
    </message>
    <message>
        <source>Photini: define camera</source>
        <translation type="unfinished"></translation>
    </message>
    <message>
        <source>Camera</source>
        <translation type="unfinished"></translation>
    </message>
    <message>
        <source>Photini: maker name change</source>
        <translation type="unfinished"></translation>
    </message>
    <message>
        <source>Do you want to delete the Exif makernote?</source>
        <translation type="unfinished"></translation>
    </message>
    <message>
        <source>Changing maker name will invalidate Exif makernote information.</source>
        <translation type="unfinished"></translation>
    </message>
</context>
<context>
    <name>UploaderTabsAll</name>
    <message>
        <source>Close window</source>
        <translation>Fenster schließen</translation>
    </message>
    <message>
        <source>You may now close this browser window.</source>
        <translation>Das Browserfenster kann nun geschlossen werden.</translation>
    </message>
    <message>
        <source>User</source>
        <translation type="obsolete">Benutzer</translation>
    </message>
    <message>
        <source>Log in</source>
        <translation>Anmelden</translation>
    </message>
    <message>
        <source>Log out</source>
        <translation>Abmelden</translation>
    </message>
    <message>
        <source>Start upload</source>
        <translation>Hochladen starten</translation>
    </message>
    <message>
        <source>Stop upload</source>
        <translation>Hochladen stoppen</translation>
    </message>
    <message>
        <source>Progress</source>
        <translation>Fortschritt</translation>
    </message>
    <message>
        <source>Photini: upload in progress</source>
        <translation>Photini: Hochladen läuft</translation>
    </message>
    <message>
        <source>&lt;h3&gt;Upload to {} has not finished.&lt;/h3&gt;</source>
        <translation type="obsolete">&lt;h3&gt;Hochladen nach {} wurde nicht beendet.&lt;/h3&gt;</translation>
    </message>
    <message>
        <source>Closing now will terminate the upload.</source>
        <translation>Beenden wird das Hochladen stoppen.</translation>
    </message>
    <message>
        <source>Logged in as {0} on {1}</source>
        <translation type="obsolete">Angemeldet als {0} an {1}</translation>
    </message>
    <message>
        <source>Not logged in to {}</source>
        <translation>Nicht angemeldet bei {}</translation>
    </message>
    <message>
        <source>File &quot;{0}&quot; is of type &quot;{1}&quot;, which {2} does not accept and Photini cannot convert.</source>
        <translation>Die Datei &quot;{0}&quot; ist vom Typ &quot;{1}&quot;, der von {2} nicht akzeptiert wird und von Photini nicht konvertiert werden kann.</translation>
    </message>
    <message>
        <source>File &quot;{0}&quot; is of type &quot;{1}&quot;, which {2} does not accept. Would you like to convert it to JPEG?</source>
        <translation>Datei &quot;{0}&quot; ist im Format &quot;{1}&quot;, das {2} evtl. nicht korrekt behandelt. Die Datei ins JPEG-Format konvertieren?</translation>
    </message>
    <message>
        <source>File &quot;{0}&quot; is of type &quot;{1}&quot;, which {2} may not handle correctly. Would you like to convert it to JPEG?</source>
        <translation>Datei &quot;{0}&quot; ist im Format &quot;{1}&quot;, das {2} evtl. nicht korrekt behandelt. Datei ins JPEG-Format konvertieren?</translation>
    </message>
    <message>
        <source>Photini: incompatible type</source>
        <translation>Photini: inkompatibler Typ</translation>
    </message>
    <message>
        <source>&lt;h3&gt;Incompatible image type.&lt;/h3&gt;</source>
        <translation type="obsolete">&lt;h3&gt;Inkompatibles Bildformat.&lt;/h3&gt;</translation>
    </message>
    <message>
        <source>Photini: upload error</source>
        <translation>Photini: Fehler beim Hochladen</translation>
    </message>
    <message>
        <source>&lt;h3&gt;File &quot;{}&quot; upload failed.&lt;/h3&gt;</source>
        <translation type="obsolete">&lt;h3&gt;Hochladen der Datei &quot;{}&quot; fehlgeschlagen.&lt;/h3&gt;</translation>
    </message>
    <message>
        <source>Add to albums</source>
        <translation type="unfinished">Zu Alben hinzufügen</translation>
    </message>
    <message>
        <source>Logged in as&lt;br&gt;{0} on {1}</source>
        <translation type="unfinished"></translation>
    </message>
    <message>
        <source>Photini: authorise</source>
        <translation type="unfinished"></translation>
    </message>
    <message>
        <source>Please use your web browser to authorise Photini, and then close this dialog.</source>
        <translation type="unfinished"></translation>
    </message>
    <message>
        <source>Replace photo</source>
        <translation type="unfinished">Photo ersetzen</translation>
    </message>
    <message>
        <source>File {0} has already been uploaded to {1}. How would you like to update it?</source>
        <translation type="unfinished"></translation>
    </message>
    <message>
        <source>Replace image</source>
        <translation type="unfinished">Bild ersetzen</translation>
    </message>
    <message>
        <source>Upload as new photo</source>
        <translation type="unfinished">Als neues Photo hochladen</translation>
    </message>
    <message>
        <source>No image upload</source>
        <translation type="unfinished">Kein Bild hochgeladen</translation>
    </message>
    <message>
        <source>Select an image</source>
        <translation type="unfinished">Bild auswählen</translation>
    </message>
    <message>
        <source>No match</source>
        <translation type="unfinished">kein Treffer</translation>
    </message>
    <message>
        <source>Upload to {} has not finished.</source>
        <translation type="unfinished"></translation>
    </message>
    <message>
        <source>Incompatible image type.</source>
        <translation type="unfinished"></translation>
    </message>
    <message>
        <source>File &quot;{}&quot; upload failed.</source>
        <translation type="unfinished"></translation>
    </message>
    <message>
        <source>Authorisation required</source>
        <translation type="unfinished"></translation>
    </message>
</context>
<context>
    <name>Widgets</name>
    <message>
        <source>&lt;multiple&gt;</source>
        <translation type="unfinished">&lt;mehrfach&gt;</translation>
    </message>
    <message>
        <source>&lt;multiple values&gt;</source>
        <translation type="unfinished">&lt;Mehrfachwerte&gt;</translation>
    </message>
    <message>
        <source>&lt;new&gt;</source>
        <translation type="unfinished"></translation>
    </message>
</context>
</TS><|MERGE_RESOLUTION|>--- conflicted
+++ resolved
@@ -566,11 +566,7 @@
     </message>
     <message>
         <source> secs</source>
-<<<<<<< HEAD
-        <translation> Sekunden</translation>
-=======
         <translation type="obsolete">Sekunden</translation>
->>>>>>> 05e49b83
     </message>
     <message>
         <source>Max time between points</source>
