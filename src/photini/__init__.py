# -*- coding: utf-8 -*-

from __future__ import unicode_literals

<<<<<<< HEAD
__version__ = '15.09.0.dev336'
_dev_no = '336'
_commit = '41c76e8'
=======
__version__ = '15.09.0.dev337'
_dev_no = '337'
_commit = '1ba4493'
>>>>>>> e4f6bccc
<|MERGE_RESOLUTION|>--- conflicted
+++ resolved
@@ -2,12 +2,6 @@
 
 from __future__ import unicode_literals
 
-<<<<<<< HEAD
-__version__ = '15.09.0.dev336'
-_dev_no = '336'
-_commit = '41c76e8'
-=======
 __version__ = '15.09.0.dev337'
 _dev_no = '337'
-_commit = '1ba4493'
->>>>>>> e4f6bccc
+_commit = '1ba4493'