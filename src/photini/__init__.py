--- conflicted
+++ resolved
@@ -1,9 +1,4 @@
 """Full documentation is at https://photini.readthedocs.io/"""
 
-<<<<<<< HEAD
-__version__ = '2022.6.0'
-build = '2198 (4d30068)'
-=======
 __version__ = '2022.7.0'
-build = '2210 (f8063d5)'
->>>>>>> f5fa7479
+build = '2210 (f8063d5)'