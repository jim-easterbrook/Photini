--- conflicted
+++ resolved
@@ -1,11 +1,4 @@
-<<<<<<< HEAD
 from __future__ import unicode_literals
 
 __version__ = '2019.5.1'
-build = '1254 (180a4c1)'
-=======
-from __future__ import unicode_literals
-
-__version__ = '2019.5.1'
-build = '1255 (de21d83)'
->>>>>>> f002f696
+build = '1255 (de21d83)'