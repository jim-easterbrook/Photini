"""Full documentation is at https://photini.readthedocs.io/"""

__version__ = '2022.6.0'
<<<<<<< HEAD
build = '2206 (5c64297)'
=======
build = '2206 (0c232ee)'
>>>>>>> 8e1217b7
<|MERGE_RESOLUTION|>--- conflicted
+++ resolved
@@ -1,8 +1,4 @@
 """Full documentation is at https://photini.readthedocs.io/"""
 
 __version__ = '2022.6.0'
-<<<<<<< HEAD
-build = '2206 (5c64297)'
-=======
-build = '2206 (0c232ee)'
->>>>>>> 8e1217b7
+build = '2206 (0c232ee)'